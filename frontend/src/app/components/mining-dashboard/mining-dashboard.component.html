--- conflicted
+++ resolved
@@ -39,13 +39,8 @@
     <div class="col" style="margin-bottom: 1.47rem">
       <div class="card">
         <div class="card-body pl-lg-3 pr-lg-3 pl-2 pr-2">
-<<<<<<< HEAD
           <app-hashrate-chart [attr.data-cy]="'hashrate-graph'" [widget]="true"></app-hashrate-chart>
-          <div class="mt-1"><a [routerLink]="['/graphs/mining/hashrate-difficulty' | relativeUrl]" i18n="dashboard.view-more">View more &raquo;</a></div>
-=======
-          <app-hashrate-chart [widget]="true"></app-hashrate-chart>
           <div class="mt-1"><a [routerLink]="['/graphs/mining/hashrate-difficulty' | relativeUrl]" fragment="1y" i18n="dashboard.view-more">View more &raquo;</a></div>
->>>>>>> 198ef625
         </div>
       </div>
     </div>
