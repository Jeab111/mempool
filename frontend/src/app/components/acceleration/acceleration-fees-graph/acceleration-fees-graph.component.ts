import { ChangeDetectionStrategy, ChangeDetectorRef, Component, Inject, Input, LOCALE_ID, NgZone, OnChanges, OnDestroy, OnInit, SimpleChanges } from '@angular/core';
import { echarts, EChartsOption } from '@app/graphs/echarts';
import { Observable, Subject, Subscription, combineLatest, fromEvent, merge, share } from 'rxjs';
import { startWith, switchMap, tap } from 'rxjs/operators';
import { SeoService } from '@app/services/seo.service';
import { formatNumber } from '@angular/common';
import { UntypedFormBuilder, UntypedFormGroup } from '@angular/forms';
import { download, formatterXAxis, formatterXAxisLabel, formatterXAxisTimeCategory } from '@app/shared/graphs.utils';
import { StorageService } from '@app/services/storage.service';
import { MiningService } from '@app/services/mining.service';
import { ActivatedRoute, Router } from '@angular/router';
import { Acceleration } from '@interfaces/node-api.interface';
import { ServicesApiServices } from '@app/services/services-api.service';
import { StateService } from '@app/services/state.service';

@Component({
  selector: 'app-acceleration-fees-graph',
  templateUrl: './acceleration-fees-graph.component.html',
  styleUrls: ['./acceleration-fees-graph.component.scss'],
  styles: [`
    .loadingGraphs {
      position: absolute;
      top: 50%;
      left: calc(50% - 15px);
      z-index: 99;
    }
  `],
  changeDetection: ChangeDetectionStrategy.OnPush,
})
export class AccelerationFeesGraphComponent implements OnInit, OnChanges, OnDestroy {
  @Input() widget: boolean = false;
  @Input() height: number = 300;
  @Input() right: number | string = 70;
  @Input() left: number | string = 55;
  @Input() period: '24h' | '1w' | '1m' | '1y' | 'all' = '1y';
  @Input() accelerations$: Observable<Acceleration[]>;

  miningWindowPreference: string;
  radioGroupForm: UntypedFormGroup;

  chartOptions: EChartsOption = {};
  chartInitOptions = {
    renderer: 'svg',
  };

  aggregatedHistory$: Observable<any>;
  statsSubscription: Subscription;
  aggregatedHistorySubscription: Subscription;
  fragmentSubscription: Subscription;
  isLoading = true;
  formatNumber = formatNumber;
  timespan = '';
  periodSubject$: Subject<'24h' | '1w' | '1m' | '1y' | 'all'> = new Subject();
  chartInstance: any = undefined;
  daysAvailable: number = 0;

  constructor(
    @Inject(LOCALE_ID) public locale: string,
    private seoService: SeoService,
    private servicesApiService: ServicesApiServices,
    private formBuilder: UntypedFormBuilder,
    private storageService: StorageService,
    private miningService: MiningService,
    private route: ActivatedRoute,
    public stateService: StateService,
    private cd: ChangeDetectorRef
  ) {
    this.radioGroupForm = this.formBuilder.group({ dateSpan: '1w' });
    this.radioGroupForm.controls.dateSpan.setValue('1w');
  }

  ngOnInit(): void {
    if (this.widget) {
      this.miningWindowPreference = this.period;
    } else {
      this.seoService.setTitle($localize`:@@bcf34abc2d9ed8f45a2f65dd464c46694e9a181e:Acceleration Fees`);
      this.miningWindowPreference = this.miningService.getDefaultTimespan('1w');
    }
    this.radioGroupForm = this.formBuilder.group({ dateSpan: this.miningWindowPreference });
    this.radioGroupForm.controls.dateSpan.setValue(this.miningWindowPreference);
<<<<<<< HEAD
    
    this.route.fragment.subscribe((fragment) => {
      if (['1w', '1m', '1y', 'all'].indexOf(fragment) > -1) {
=======

    this.fragmentSubscription = this.route.fragment.subscribe((fragment) => {
      if (['24h', '3d', '1w', '1m', '3m', 'all'].indexOf(fragment) > -1) {
>>>>>>> bd8c1efc
        this.radioGroupForm.controls.dateSpan.setValue(fragment, { emitEvent: false });
      }
    });
    this.aggregatedHistory$ = combineLatest([
      merge(
        this.radioGroupForm.get('dateSpan').valueChanges.pipe(
          startWith(this.radioGroupForm.controls.dateSpan.value),
        ),
        this.periodSubject$
      ).pipe(
        switchMap((timespan) => {
          if (!this.widget) {
            this.storageService.setValue('miningWindowPreference', timespan);
          }
          if (timespan !== this.timespan) {
            this.isLoading = true;
          }
          this.timespan = timespan;
          return this.servicesApiService.getAggregatedAccelerationHistory$({timeframe: this.timespan});
        })
      ),
      fromEvent(window, 'resize').pipe(startWith(null)),
    ]).pipe(
      tap(([response]) => {
        const history: Acceleration[] = response.body;
        this.daysAvailable = (new Date().getTime() / 1000 - response.headers.get('x-oldest-accel')) / (24 * 3600);
        this.isLoading = false;
        this.prepareChartOptions(history);
        this.cd.markForCheck();
      }),
      share(),
    );

    this.aggregatedHistorySubscription = this.aggregatedHistory$.subscribe();
  }

  ngOnChanges(changes: SimpleChanges): void {
    if (changes.period) {
      if (this.period === '24h') {
        this.period = '1m';
      }
      this.periodSubject$.next(this.period);
    }
  }

  prepareChartOptions(data) {
    let title: object;
    if (data.length === 0) {
      title = {
        textStyle: {
          color: 'grey',
          fontSize: 15
        },
        text: $localize`No accelerated transaction for this timeframe`,
        left: 'center',
        top: 'center'
      };
    }

    this.chartOptions = {
      title: title,
      color: [
        new echarts.graphic.LinearGradient(0, 0, 0, 0.65, [
          { offset: 0, color: '#F4511E' },
          { offset: 0.25, color: '#FB8C00' },
          { offset: 0.5, color: '#FFB300' },
          { offset: 0.75, color: '#FDD835' },
          { offset: 1, color: '#7CB342' }
        ]),
        '#ab2dce',
      ],
      animation: false,
      grid: {
        height: (this.widget && this.height) ? this.height - 50 : undefined,
        top: this.widget ? 40 : 60,
        bottom: this.widget ? 30 : 80,
        right: this.right,
        left: this.left,
      },
      tooltip: {
        show: !this.isMobile(),
        trigger: 'axis',
        axisPointer: {
          type: 'line'
        },
        backgroundColor: 'rgba(17, 19, 31, 1)',
        borderRadius: 4,
        shadowColor: 'rgba(0, 0, 0, 0.5)',
        textStyle: {
          color: '#b1b1b1',
          align: 'left',
        },
        borderColor: '#000',
        formatter: (ticks) => {
          let tooltip = `<b style="color: white; margin-left: 2px">${formatterXAxis(this.locale, this.timespan, parseInt(ticks[0].axisValue, 10))}</b><br>`;

          for (const tick of ticks) {
            if (tick.seriesName === 'Total bid boost') {
              if (tick.data[1] > 10_000_000) {
                tooltip += `${tick.marker} ${tick.seriesName}: ${formatNumber(tick.data[1] / 100_000_000, this.locale, '1.0-8')} BTC<br>`;
              } else {
                tooltip += `${tick.marker} ${tick.seriesName}: ${formatNumber(tick.data[1], this.locale, '1.0-0')} sats<br>`;
              }
            } else if (tick && tick.seriesName === 'Accelerated') {
              tooltip += `${tick.marker} ${tick.seriesName}: ${formatNumber(tick.data[1], this.locale, '1.0-0')}<br>`;
            }  
          }
          tooltip += `<small>` + $localize`Around block: ${ticks[0].data[2]}` + `</small>`;

          return tooltip;
        }
      },
      xAxis: data.length === 0 ? undefined :
      {
        name: this.widget ? undefined : formatterXAxisLabel(this.locale, this.timespan),
        nameLocation: 'middle',
        nameTextStyle: {
          padding: [10, 0, 0, 0],
        },
        type: 'time',
        boundaryGap: [0, 0],
        axisLine: { onZero: true },
        axisLabel: {
          formatter: (val): string => formatterXAxisTimeCategory(this.locale, this.timespan, val),
          align: 'center',
          fontSize: 11,
          lineHeight: 12,
          hideOverlap: true,
          padding: [0, 5],
        },
      },
      legend: {
        data: [
          {
            name: 'Total bid boost',
            inactiveColor: 'rgb(110, 112, 121)',
            textStyle: {
              color: 'white',
            },
            itemStyle: {
              color: '#FFB300',
            },
            icon: 'roundRect',
          },
          {
            name: 'Accelerated',
            inactiveColor: 'rgb(110, 112, 121)',
            textStyle: {
              color: 'white',
            },
            icon: 'roundRect',
          },
        ],
        selected: {
          'Total bid boost': true,
        },
        show: !this.widget,
      },
      yAxis: data.length === 0 ? undefined : [
        {
          type: 'value',
          name: 'Total bid boost',
          position: 'right',
          nameTextStyle: {
            align: 'right',
            padding: [0, -65, 0, 0],
            fontStyle: 'italic',
          },
          axisLabel: {
            color: 'rgb(110, 112, 121)',
            formatter: (val) => {
              if (val >= 100_000) {
                return `${(val / 100_000_000).toFixed(3)} BTC`;
              } else {
                return `${val} sats`;
              }
            }
          },
          splitLine: null
        },
        {
          type: 'value',
          name: 'Accelerated',
          position: 'left',
          axisLabel: {
            color: 'rgb(110, 112, 121)',
          },
          nameTextStyle: {
            align: 'right',
            padding: [0, -35, 0, 0],
            fontStyle: 'italic',
          },
          splitLine: {
            lineStyle: {
              type: 'dotted',
              color: 'var(--transparent-fg)',
              opacity: 0.25,
            }
          },
        },
      ],
      series: data.length === 0 ? undefined : [
        {
          name: 'Total bid boost',
          data: data.map(h =>  {
            return [h.timestamp * 1000, h.sumBidBoost, h.avgHeight]
          }),
          type: 'line',
          symbol: 'none',
          lineStyle: {
            width: 1,
          },
          smooth: true,
        },
        {
          name: 'Accelerated',
          yAxisIndex: 1,
          data: data.map(h =>  {
            return [h.timestamp * 1000, h.count, h.avgHeight]
          }),
          type: 'bar',
          barWidth: '90%',
        },
      ],
      dataZoom: (this.widget || data.length === 0 )? undefined : [{
        type: 'inside',
        realtime: true,
        zoomLock: true,
        maxSpan: 100,
        minSpan: 5,
        moveOnMouseMove: false,
      }, {
        showDetail: false,
        show: true,
        type: 'slider',
        brushSelect: false,
        realtime: true,
        left: 20,
        right: 15,
        selectedDataBackground: {
          lineStyle: {
            color: '#fff',
            opacity: 0.45,
          },
          areaStyle: {
            opacity: 0,
          }
        },
      }],
    };
  }

  onChartInit(ec) {
    this.chartInstance = ec;
  }

  isMobile() {
    return (window.innerWidth <= 767.98);
  }

  onSaveChart() {
    // @ts-ignore
    const prevBottom = this.chartOptions.grid.bottom;
    const now = new Date();
    // @ts-ignore
    this.chartOptions.grid.bottom = 40;
    this.chartOptions.backgroundColor = '#11131f';
    this.chartInstance.setOption(this.chartOptions);
    download(this.chartInstance.getDataURL({
      pixelRatio: 2,
      excludeComponents: ['dataZoom'],
    }), `acceleration-fees-${this.timespan}-${Math.round(now.getTime() / 1000)}.svg`);
    // @ts-ignore
    this.chartOptions.grid.bottom = prevBottom;
    this.chartOptions.backgroundColor = 'none';
    this.chartInstance.setOption(this.chartOptions);
  }

  ngOnDestroy(): void {
    this.aggregatedHistorySubscription?.unsubscribe();
    this.fragmentSubscription?.unsubscribe();
    this.statsSubscription?.unsubscribe();
  }
}<|MERGE_RESOLUTION|>--- conflicted
+++ resolved
@@ -78,15 +78,9 @@
     }
     this.radioGroupForm = this.formBuilder.group({ dateSpan: this.miningWindowPreference });
     this.radioGroupForm.controls.dateSpan.setValue(this.miningWindowPreference);
-<<<<<<< HEAD
-    
-    this.route.fragment.subscribe((fragment) => {
+
+    this.fragmentSubscription = this.route.fragment.subscribe((fragment) => {
       if (['1w', '1m', '1y', 'all'].indexOf(fragment) > -1) {
-=======
-
-    this.fragmentSubscription = this.route.fragment.subscribe((fragment) => {
-      if (['24h', '3d', '1w', '1m', '3m', 'all'].indexOf(fragment) > -1) {
->>>>>>> bd8c1efc
         this.radioGroupForm.controls.dateSpan.setValue(fragment, { emitEvent: false });
       }
     });
