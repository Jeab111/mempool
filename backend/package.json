--- conflicted
+++ resolved
@@ -49,13 +49,8 @@
     "@types/ws": "~8.5.3",
     "@typescript-eslint/eslint-plugin": "^5.30.5",
     "@typescript-eslint/parser": "^5.30.5",
-<<<<<<< HEAD
     "eslint": "^8.19.0",
     "eslint-config-prettier": "^8.5.0",
-    "prettier": "^2.7.1",
-    "tslint": "^6.1.0"
-=======
-    "eslint": "^8.19.0"
->>>>>>> 76b6f72f
+    "prettier": "^2.7.1"
   }
 }