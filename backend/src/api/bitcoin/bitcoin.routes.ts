import { Application, Request, Response } from 'express';
import axios from 'axios';
import * as bitcoinjs from 'bitcoinjs-lib';
import config from '../../config';
import websocketHandler from '../websocket-handler';
import mempool from '../mempool';
import feeApi from '../fee-api';
import mempoolBlocks from '../mempool-blocks';
import bitcoinApi, { bitcoinCoreApi } from './bitcoin-api-factory';
import { Common } from '../common';
import backendInfo from '../backend-info';
import transactionUtils from '../transaction-utils';
import { IEsploraApi } from './esplora-api.interface';
import loadingIndicators from '../loading-indicators';
import { TransactionExtended } from '../../mempool.interfaces';
import logger from '../../logger';
import blocks from '../blocks';
import bitcoinClient from './bitcoin-client';
import difficultyAdjustment from '../difficulty-adjustment';
import transactionRepository from '../../repositories/TransactionRepository';
import rbfCache from '../rbf-cache';
import { calculateMempoolTxCpfp } from '../cpfp';
<<<<<<< HEAD
import BlocksRepository from '../../repositories/BlocksRepository';
=======
import { handleError } from '../../utils/api';
>>>>>>> c0ef01d4

class BitcoinRoutes {
  public initRoutes(app: Application) {
    app
      .get(config.MEMPOOL.API_URL_PREFIX + 'transaction-times', this.getTransactionTimes)
      .get(config.MEMPOOL.API_URL_PREFIX + 'cpfp/:txId', this.$getCpfpInfo)
      .get(config.MEMPOOL.API_URL_PREFIX + 'difficulty-adjustment', this.getDifficultyChange)
      .get(config.MEMPOOL.API_URL_PREFIX + 'fees/recommended', this.getRecommendedFees)
      .get(config.MEMPOOL.API_URL_PREFIX + 'fees/mempool-blocks', this.getMempoolBlocks)
      .get(config.MEMPOOL.API_URL_PREFIX + 'backend-info', this.getBackendInfo)
      .get(config.MEMPOOL.API_URL_PREFIX + 'init-data', this.getInitData)
      .get(config.MEMPOOL.API_URL_PREFIX + 'validate-address/:address', this.validateAddress)
      .get(config.MEMPOOL.API_URL_PREFIX + 'tx/:txId/rbf', this.getRbfHistory)
      .get(config.MEMPOOL.API_URL_PREFIX + 'tx/:txId/cached', this.getCachedTx)
      .get(config.MEMPOOL.API_URL_PREFIX + 'replacements', this.getRbfReplacements)
      .get(config.MEMPOOL.API_URL_PREFIX + 'fullrbf/replacements', this.getFullRbfReplacements)
      .post(config.MEMPOOL.API_URL_PREFIX + 'tx/push', this.$postTransactionForm)
      .get(config.MEMPOOL.API_URL_PREFIX + 'blocks', this.getBlocks.bind(this))
      .get(config.MEMPOOL.API_URL_PREFIX + 'blocks/:height', this.getBlocks.bind(this))
      .get(config.MEMPOOL.API_URL_PREFIX + 'block/:hash', this.getBlock)
      .get(config.MEMPOOL.API_URL_PREFIX + 'block/:hash/summary', this.getStrippedBlockTransactions)
      .get(config.MEMPOOL.API_URL_PREFIX + 'block/:hash/audit-summary', this.getBlockAuditSummary)
      .get(config.MEMPOOL.API_URL_PREFIX + 'block/:hash/tx/:txid/audit', this.$getBlockTxAuditSummary)
      .get(config.MEMPOOL.API_URL_PREFIX + 'blocks/tip/height', this.getBlockTipHeight)
      .post(config.MEMPOOL.API_URL_PREFIX + 'psbt/addparents', this.postPsbtCompletion)
      .get(config.MEMPOOL.API_URL_PREFIX + 'blocks-bulk/:from', this.getBlocksByBulk.bind(this))
      .get(config.MEMPOOL.API_URL_PREFIX + 'blocks-bulk/:from/:to', this.getBlocksByBulk.bind(this))
      // Temporarily add txs/package endpoint for all backends until esplora supports it
      .post(config.MEMPOOL.API_URL_PREFIX + 'txs/package', this.$submitPackage)
      ;

      if (config.MEMPOOL.BACKEND !== 'esplora') {
        app
          .get(config.MEMPOOL.API_URL_PREFIX + 'mempool', this.getMempool)
          .get(config.MEMPOOL.API_URL_PREFIX + 'mempool/txids', this.getMempoolTxIds)
          .get(config.MEMPOOL.API_URL_PREFIX + 'mempool/recent', this.getRecentMempoolTransactions)
          .get(config.MEMPOOL.API_URL_PREFIX + 'tx/:txId', this.getTransaction)
          .post(config.MEMPOOL.API_URL_PREFIX + 'tx', this.$postTransaction)
          .post(config.MEMPOOL.API_URL_PREFIX + 'txs/test', this.$testTransactions)
          .get(config.MEMPOOL.API_URL_PREFIX + 'tx/:txId/hex', this.getRawTransaction)
          .get(config.MEMPOOL.API_URL_PREFIX + 'tx/:txId/status', this.getTransactionStatus)
          .get(config.MEMPOOL.API_URL_PREFIX + 'tx/:txId/outspends', this.getTransactionOutspends)
          .get(config.MEMPOOL.API_URL_PREFIX + 'txs/outspends', this.$getBatchedOutspends)
          .get(config.MEMPOOL.API_URL_PREFIX + 'block/:hash/header', this.getBlockHeader)
          .get(config.MEMPOOL.API_URL_PREFIX + 'blocks/tip/hash', this.getBlockTipHash)
          .get(config.MEMPOOL.API_URL_PREFIX + 'block/:hash/raw', this.getRawBlock)
          .get(config.MEMPOOL.API_URL_PREFIX + 'block/:hash/txids', this.getTxIdsForBlock)
          .get(config.MEMPOOL.API_URL_PREFIX + 'block/:hash/txs', this.getBlockTransactions)
          .get(config.MEMPOOL.API_URL_PREFIX + 'block/:hash/txs/:index', this.getBlockTransactions)
          .get(config.MEMPOOL.API_URL_PREFIX + 'block-height/:height', this.getBlockHeight)
          .get(config.MEMPOOL.API_URL_PREFIX + 'address/:address', this.getAddress)
          .get(config.MEMPOOL.API_URL_PREFIX + 'address/:address/txs', this.getAddressTransactions)
          .get(config.MEMPOOL.API_URL_PREFIX + 'address/:address/txs/summary', this.getAddressTransactionSummary)
          .get(config.MEMPOOL.API_URL_PREFIX + 'scripthash/:scripthash', this.getScriptHash)
          .get(config.MEMPOOL.API_URL_PREFIX + 'scripthash/:scripthash/txs', this.getScriptHashTransactions)
          .get(config.MEMPOOL.API_URL_PREFIX + 'scripthash/:scripthash/txs/summary', this.getScriptHashTransactionSummary)
          .get(config.MEMPOOL.API_URL_PREFIX + 'address-prefix/:prefix', this.getAddressPrefix)
          ;
      }

      app.get('/api/internal/health', this.generateHealthReport);
  }

  private async generateHealthReport(req: Request, res: Response): Promise<void> {
    let response = {
      core: {
        height: -1
      },
      mempool: {
        height: -1,
        indexing: {
          enabled: Common.indexingEnabled(),
          blocks: {
            count: -1,
            progress: -1,
            withCpfp: {
              count: -1,
              progress: -1,
            },
            withCoinStats: {
              count: -1,
              progress: -1,
            }
          },
        }
      },
    };
    
    try {
      // Bitcoin Core
      let bitcoinCoreIndexes: number | string;
      try {
        bitcoinCoreIndexes = await bitcoinClient.getIndexInfo();
        for (const indexName in bitcoinCoreIndexes as any) {
          response.core[indexName.replace(/ /g,'_')] = bitcoinCoreIndexes[indexName];
        }
      } catch (e: any) {
        response.core['error'] = e.message;
      }
      try {
        response.core.height = await bitcoinCoreApi.$getBlockHeightTip();
      } catch (e: any) {
        response.core['error'] = e.message;
      }

      // Mempool
      response.mempool.height = blocks.getCurrentBlockHeight();
      if (Common.indexingEnabled()) {
        const indexingBlockAmount = (config.MEMPOOL.INDEXING_BLOCKS_AMOUNT === -1 ? response.core.height : config.MEMPOOL.INDEXING_BLOCKS_AMOUNT);
        const computeProgress = (count: number): number => Math.min(1.0, Math.round(count / indexingBlockAmount * 100) / 100);
        response.mempool.indexing.blocks.count = await BlocksRepository.$getIndexedBlockCount();
        response.mempool.indexing.blocks.progress = computeProgress(response.mempool.indexing.blocks.count);
        response.mempool.indexing.blocks.withCpfp.count = await BlocksRepository.$getIndexedCpfpBlockCount();
        response.mempool.indexing.blocks.withCpfp.progress = computeProgress(response.mempool.indexing.blocks.withCpfp.count);
        response.mempool.indexing.blocks.withCoinStats.count = await BlocksRepository.$getIndexedCoinStatsBlockCount();
        response.mempool.indexing.blocks.withCoinStats.progress = computeProgress(response.mempool.indexing.blocks.withCoinStats.count);
      }

      // Esplora
      if (config.MEMPOOL.BACKEND === 'esplora') {
        try {
          response['esplora'] = {
            height: await bitcoinApi.$getBlockHeightTip()
          };
        } catch (e: any) {
          response['esplora'] = {
            height: -1,
            error: e.message
          };
        }
      }

      res.json(response);

    } catch (e: any) {
      logger.err(`Unable to generate health report. Exception: ${JSON.stringify(e)}`);
      logger.err(e.stack);
      res.status(500).send(e instanceof Error ? e.message : e);
    }
  }

  private getInitData(req: Request, res: Response) {
    try {
      const result = websocketHandler.getSerializedInitData();
      res.set('Content-Type', 'application/json');
      res.send(result);
    } catch (e) {
      handleError(req, res, 500, e instanceof Error ? e.message : e);
    }
  }

  private getRecommendedFees(req: Request, res: Response) {
    if (!mempool.isInSync()) {
      res.statusCode = 503;
      res.send('Service Unavailable');
      return;
    }
    const result = feeApi.getRecommendedFee();
    res.json(result);
  }

  private getMempoolBlocks(req: Request, res: Response) {
    try {
      const result = mempoolBlocks.getMempoolBlocks();
      res.json(result);
    } catch (e) {
      handleError(req, res, 500, e instanceof Error ? e.message : e);
    }
  }

  private getTransactionTimes(req: Request, res: Response) {
    if (!Array.isArray(req.query.txId)) {
      handleError(req, res, 500, 'Not an array');
      return;
    }
    const txIds: string[] = [];
    for (const _txId in req.query.txId) {
      if (typeof req.query.txId[_txId] === 'string') {
        txIds.push(req.query.txId[_txId].toString());
      }
    }

    const times = mempool.getFirstSeenForTransactions(txIds);
    res.json(times);
  }

  private async $getBatchedOutspends(req: Request, res: Response): Promise<IEsploraApi.Outspend[][] | void> {
    const txids_csv = req.query.txids;
    if (!txids_csv || typeof txids_csv !== 'string') {
      handleError(req, res, 500, 'Invalid txids format');
      return;
    }
    const txids = txids_csv.split(',');
    if (txids.length > 50) {
      handleError(req, res, 400, 'Too many txids requested');
      return;
    }

    try {
      const batchedOutspends = await bitcoinApi.$getBatchedOutspends(txids);
      res.json(batchedOutspends);
    } catch (e) {
      handleError(req, res, 500, e instanceof Error ? e.message : e);
    }
  }

  private async $getCpfpInfo(req: Request, res: Response) {
    if (!/^[a-fA-F0-9]{64}$/.test(req.params.txId)) {
      handleError(req, res, 501, `Invalid transaction ID.`);
      return;
    }

    const tx = mempool.getMempool()[req.params.txId];
    if (tx) {
      if (tx?.cpfpChecked) {
        res.json({
          ancestors: tx.ancestors,
          bestDescendant: tx.bestDescendant || null,
          descendants: tx.descendants || null,
          effectiveFeePerVsize: tx.effectiveFeePerVsize || null,
          sigops: tx.sigops,
          fee: tx.fee,
          adjustedVsize: tx.adjustedVsize,
          acceleration: tx.acceleration,
          acceleratedBy: tx.acceleratedBy || undefined,
          acceleratedAt: tx.acceleratedAt || undefined,
          feeDelta: tx.feeDelta || undefined,
        });
        return;
      }

      const cpfpInfo = calculateMempoolTxCpfp(tx, mempool.getMempool());

      res.json(cpfpInfo);
      return;
    } else {
      let cpfpInfo;
      if (config.DATABASE.ENABLED) {
        try {
          cpfpInfo = await transactionRepository.$getCpfpInfo(req.params.txId);
        } catch (e) {
          handleError(req, res, 500, 'failed to get CPFP info');
          return;
        }
      }
      if (cpfpInfo) {
        res.json(cpfpInfo);
        return;
      } else {
        res.json({
          ancestors: []
        });
        return;
      }
    }
  }

  private getBackendInfo(req: Request, res: Response) {
    res.json(backendInfo.getBackendInfo());
  }

  private async getTransaction(req: Request, res: Response) {
    try {
      const transaction = await transactionUtils.$getTransactionExtended(req.params.txId, true, false, false, true);
      res.json(transaction);
    } catch (e) {
      let statusCode = 500;
      if (e instanceof Error && e instanceof Error && e.message && e.message.indexOf('No such mempool or blockchain transaction') > -1) {
        statusCode = 404;
      }
      handleError(req, res, statusCode, e instanceof Error ? e.message : e);
    }
  }

  private async getRawTransaction(req: Request, res: Response) {
    try {
      const transaction: IEsploraApi.Transaction = await bitcoinApi.$getRawTransaction(req.params.txId, true);
      res.setHeader('content-type', 'text/plain');
      res.send(transaction.hex);
    } catch (e) {
      let statusCode = 500;
      if (e instanceof Error && e.message && e.message.indexOf('No such mempool or blockchain transaction') > -1) {
        statusCode = 404;
      }
      handleError(req, res, statusCode, e instanceof Error ? e.message : e);
    }
  }

  /**
   * Takes the PSBT as text/plain body, parses it, and adds the full
   * parent transaction to each input that doesn't already have it.
   * This is used for BTCPayServer / Trezor users which need access to
   * the full parent transaction even with segwit inputs.
   * It will respond with a text/plain PSBT in the same format (hex|base64).
   */
  private async postPsbtCompletion(req: Request, res: Response): Promise<void> {
    res.setHeader('content-type', 'text/plain');
    const notFoundError = `Couldn't get transaction hex for parent of input`;
    try {
      let psbt: bitcoinjs.Psbt;
      let format: 'hex' | 'base64';
      let isModified = false;
      try {
        psbt = bitcoinjs.Psbt.fromBase64(req.body);
        format = 'base64';
      } catch (e1) {
        try {
          psbt = bitcoinjs.Psbt.fromHex(req.body);
          format = 'hex';
        } catch (e2) {
          throw new Error(`Unable to parse PSBT`);
        }
      }
      for (const [index, input] of psbt.data.inputs.entries()) {
        if (!input.nonWitnessUtxo) {
          // Buffer.from ensures it won't be modified in place by reverse()
          const txid = Buffer.from(psbt.txInputs[index].hash)
            .reverse()
            .toString('hex');

          let transactionHex: string;
          // If missing transaction, return 404 status error
          try {
            transactionHex = await bitcoinApi.$getTransactionHex(txid);
            if (!transactionHex) {
              throw new Error('');
            }
          } catch (err) {
            throw new Error(`${notFoundError} #${index} @ ${txid}`);
          }

          psbt.updateInput(index, {
            nonWitnessUtxo: Buffer.from(transactionHex, 'hex'),
          });
          if (!isModified) {
            isModified = true;
          }
        }
      }
      if (isModified) {
        res.send(format === 'hex' ? psbt.toHex() : psbt.toBase64());
      } else {
        // Not modified
        // 422 Unprocessable Entity
        // https://developer.mozilla.org/en-US/docs/Web/HTTP/Status/422
        handleError(req, res, 422, `Psbt had no missing nonWitnessUtxos.`);
      }
    } catch (e: any) {
      if (e instanceof Error && new RegExp(notFoundError).test(e.message)) {
        handleError(req, res, 404, e.message);
      } else {
        handleError(req, res, 500, e instanceof Error ? e.message : e);
      }
    }
  }

  private async getTransactionStatus(req: Request, res: Response) {
    try {
      const transaction = await transactionUtils.$getTransactionExtended(req.params.txId, true);
      res.json(transaction.status);
    } catch (e) {
      let statusCode = 500;
      if (e instanceof Error && e.message && e.message.indexOf('No such mempool or blockchain transaction') > -1) {
        statusCode = 404;
      }
      handleError(req, res, statusCode, e instanceof Error ? e.message : e);
    }
  }

  private async getStrippedBlockTransactions(req: Request, res: Response) {
    try {
      const transactions = await blocks.$getStrippedBlockTransactions(req.params.hash);
      res.setHeader('Expires', new Date(Date.now() + 1000 * 3600 * 24 * 30).toUTCString());
      res.json(transactions);
    } catch (e) {
      handleError(req, res, 500, e instanceof Error ? e.message : e);
    }
  }

  private async getBlock(req: Request, res: Response) {
    try {
      const block = await blocks.$getBlock(req.params.hash);

      const blockAge = new Date().getTime() / 1000 - block.timestamp;
      const day = 24 * 3600;
      let cacheDuration;
      if (blockAge > 365 * day) {
        cacheDuration = 30 * day;
      } else if (blockAge > 30 * day) {
        cacheDuration = 10 * day;
      } else {
        cacheDuration = 600
      }

      res.setHeader('Expires', new Date(Date.now() + 1000 * cacheDuration).toUTCString());
      res.json(block);
    } catch (e) {
      handleError(req, res, 500, e instanceof Error ? e.message : e);
    }
  }

  private async getBlockHeader(req: Request, res: Response) {
    try {
      const blockHeader = await bitcoinApi.$getBlockHeader(req.params.hash);
      res.setHeader('content-type', 'text/plain');
      res.send(blockHeader);
    } catch (e) {
      handleError(req, res, 500, e instanceof Error ? e.message : e);
    }
  }

  private async getBlockAuditSummary(req: Request, res: Response) {
    try {
      const auditSummary = await blocks.$getBlockAuditSummary(req.params.hash);
      if (auditSummary) {
        res.setHeader('Expires', new Date(Date.now() + 1000 * 3600 * 24 * 30).toUTCString());
        res.json(auditSummary);
      } else {
        handleError(req, res, 404, `audit not available`);
        return;
      }
    } catch (e) {
      handleError(req, res, 500, e instanceof Error ? e.message : e);
    }
  }

  private async $getBlockTxAuditSummary(req: Request, res: Response) {
    try {
      const auditSummary = await blocks.$getBlockTxAuditSummary(req.params.hash, req.params.txid);
      if (auditSummary) {
        res.setHeader('Expires', new Date(Date.now() + 1000 * 3600 * 24 * 30).toUTCString());
        res.json(auditSummary);
      } else {
        handleError(req, res, 404, `transaction audit not available`);
        return;
      }
    } catch (e) {
      res.status(500).send(e instanceof Error ? e.message : e);
    }
  }

  private async getBlocks(req: Request, res: Response) {
    try {
      if (['mainnet', 'testnet', 'signet'].includes(config.MEMPOOL.NETWORK)) { // Bitcoin
        const height = req.params.height === undefined ? undefined : parseInt(req.params.height, 10);
        res.setHeader('Expires', new Date(Date.now() + 1000 * 60).toUTCString());
        res.json(await blocks.$getBlocks(height, 15));
      } else { // Liquid
        return await this.getLegacyBlocks(req, res);
      }
    } catch (e) {
      handleError(req, res, 500, e instanceof Error ? e.message : e);
    }
  }

  private async getBlocksByBulk(req: Request, res: Response) {
    try {
      if (['mainnet', 'testnet', 'signet'].includes(config.MEMPOOL.NETWORK) === false) { // Liquid - Not implemented
        handleError(req, res, 404, `This API is only available for Bitcoin networks`);
        return;
      }
      if (config.MEMPOOL.MAX_BLOCKS_BULK_QUERY <= 0) {
        handleError(req, res, 404, `This API is disabled. Set config.MEMPOOL.MAX_BLOCKS_BULK_QUERY to a positive number to enable it.`);
        return;
      }
      if (!Common.indexingEnabled()) {
        handleError(req, res, 404, `Indexing is required for this API`);
        return;
      }

      const from = parseInt(req.params.from, 10);
      if (!req.params.from || from < 0) {
        handleError(req, res, 400, `Parameter 'from' must be a block height (integer)`);
        return;
      }
      const to = req.params.to === undefined ? await bitcoinApi.$getBlockHeightTip() : parseInt(req.params.to, 10);
      if (to < 0) {
        handleError(req, res, 400, `Parameter 'to' must be a block height (integer)`);
        return;
      }
      if (from > to) {
        handleError(req, res, 400, `Parameter 'to' must be a higher block height than 'from'`);
        return;
      }
      if ((to - from + 1) > config.MEMPOOL.MAX_BLOCKS_BULK_QUERY) {
        handleError(req, res, 400, `You can only query ${config.MEMPOOL.MAX_BLOCKS_BULK_QUERY} blocks at once.`);
        return;
      }

      res.setHeader('Expires', new Date(Date.now() + 1000 * 60).toUTCString());
      res.json(await blocks.$getBlocksBetweenHeight(from, to));

    } catch (e) {
      handleError(req, res, 500, e instanceof Error ? e.message : e);
    }
  }

  private async getLegacyBlocks(req: Request, res: Response) {
    try {
      const returnBlocks: IEsploraApi.Block[] = [];
      const tip = blocks.getCurrentBlockHeight();
      const fromHeight = Math.min(parseInt(req.params.height, 10) || tip, tip);

      // Check if block height exist in local cache to skip the hash lookup
      const blockByHeight = blocks.getBlocks().find((b) => b.height === fromHeight);
      let startFromHash: string | null = null;
      if (blockByHeight) {
        startFromHash = blockByHeight.id;
      } else {
        startFromHash = await bitcoinApi.$getBlockHash(fromHeight);
      }

      let nextHash = startFromHash;
      for (let i = 0; i < 15 && nextHash; i++) {
        const localBlock = blocks.getBlocks().find((b) => b.id === nextHash);
        if (localBlock) {
          returnBlocks.push(localBlock);
          nextHash = localBlock.previousblockhash;
        } else {
          const block = await bitcoinApi.$getBlock(nextHash);
          returnBlocks.push(block);
          nextHash = block.previousblockhash;
        }
      }

      res.setHeader('Expires', new Date(Date.now() + 1000 * 60).toUTCString());
      res.json(returnBlocks);
    } catch (e) {
      handleError(req, res, 500, e instanceof Error ? e.message : e);
    }
  }

  private async getBlockTransactions(req: Request, res: Response) {
    try {
      loadingIndicators.setProgress('blocktxs-' + req.params.hash, 0);

      const txIds = await bitcoinApi.$getTxIdsForBlock(req.params.hash);
      const transactions: TransactionExtended[] = [];
      const startingIndex = Math.max(0, parseInt(req.params.index || '0', 10));

      const endIndex = Math.min(startingIndex + 10, txIds.length);
      for (let i = startingIndex; i < endIndex; i++) {
        try {
          const transaction = await transactionUtils.$getTransactionExtended(txIds[i], true, true);
          transactions.push(transaction);
          loadingIndicators.setProgress('blocktxs-' + req.params.hash, (i - startingIndex + 1) / (endIndex - startingIndex) * 100);
        } catch (e) {
          logger.debug('getBlockTransactions error: ' + (e instanceof Error ? e.message : e));
        }
      }
      res.json(transactions);
    } catch (e) {
      loadingIndicators.setProgress('blocktxs-' + req.params.hash, 100);
      handleError(req, res, 500, e instanceof Error ? e.message : e);
    }
  }

  private async getBlockHeight(req: Request, res: Response) {
    try {
      const blockHash = await bitcoinApi.$getBlockHash(parseInt(req.params.height, 10));
      res.send(blockHash);
    } catch (e) {
      handleError(req, res, 500, e instanceof Error ? e.message : e);
    }
  }

  private async getAddress(req: Request, res: Response) {
    if (config.MEMPOOL.BACKEND === 'none') {
      handleError(req, res, 405, 'Address lookups cannot be used with bitcoind as backend.');
      return;
    }

    try {
      const addressData = await bitcoinApi.$getAddress(req.params.address);
      res.json(addressData);
    } catch (e) {
      if (e instanceof Error && e.message && (e.message.indexOf('too long') > 0 || e.message.indexOf('confirmed status') > 0)) {
        handleError(req, res, 413, e instanceof Error ? e.message : e);
        return;
      }
      handleError(req, res, 500, e instanceof Error ? e.message : e);
    }
  }

  private async getAddressTransactions(req: Request, res: Response): Promise<void> {
    if (config.MEMPOOL.BACKEND === 'none') {
      handleError(req, res, 405, 'Address lookups cannot be used with bitcoind as backend.');
      return;
    }

    try {
      let lastTxId: string = '';
      if (req.query.after_txid && typeof req.query.after_txid === 'string') {
        lastTxId = req.query.after_txid;
      }
      const transactions = await bitcoinApi.$getAddressTransactions(req.params.address, lastTxId);
      res.json(transactions);
    } catch (e) {
      if (e instanceof Error && e.message && (e.message.indexOf('too long') > 0 || e.message.indexOf('confirmed status') > 0)) {
        handleError(req, res, 413, e instanceof Error ? e.message : e);
        return;
      }
      handleError(req, res, 500, e instanceof Error ? e.message : e);
    }
  }

  private async getAddressTransactionSummary(req: Request, res: Response): Promise<void> {
    if (config.MEMPOOL.BACKEND !== 'esplora') {
      handleError(req, res, 405, 'Address summary lookups require mempool/electrs backend.');
      return;
    }
  }

  private async getScriptHash(req: Request, res: Response) {
    if (config.MEMPOOL.BACKEND === 'none') {
      handleError(req, res, 405, 'Address lookups cannot be used with bitcoind as backend.');
      return;
    }

    try {
      // electrum expects scripthashes in little-endian
      const electrumScripthash = req.params.scripthash.match(/../g)?.reverse().join('') ?? '';
      const addressData = await bitcoinApi.$getScriptHash(electrumScripthash);
      res.json(addressData);
    } catch (e) {
      if (e instanceof Error && e.message && (e.message.indexOf('too long') > 0 || e.message.indexOf('confirmed status') > 0)) {
        handleError(req, res, 413, e instanceof Error ? e.message : e);
        return;
      }
      handleError(req, res, 500, e instanceof Error ? e.message : e);
    }
  }

  private async getScriptHashTransactions(req: Request, res: Response): Promise<void> {
    if (config.MEMPOOL.BACKEND === 'none') {
      handleError(req, res, 405, 'Address lookups cannot be used with bitcoind as backend.');
      return;
    }

    try {
      // electrum expects scripthashes in little-endian
      const electrumScripthash = req.params.scripthash.match(/../g)?.reverse().join('') ?? '';
      let lastTxId: string = '';
      if (req.query.after_txid && typeof req.query.after_txid === 'string') {
        lastTxId = req.query.after_txid;
      }
      const transactions = await bitcoinApi.$getScriptHashTransactions(electrumScripthash, lastTxId);
      res.json(transactions);
    } catch (e) {
      if (e instanceof Error && e.message && (e.message.indexOf('too long') > 0 || e.message.indexOf('confirmed status') > 0)) {
        handleError(req, res, 413, e instanceof Error ? e.message : e);
        return;
      }
      handleError(req, res, 500, e instanceof Error ? e.message : e);
    }
  }

  private async getScriptHashTransactionSummary(req: Request, res: Response): Promise<void> {
    if (config.MEMPOOL.BACKEND !== 'esplora') {
      handleError(req, res, 405, 'Scripthash summary lookups require mempool/electrs backend.');
      return;
    }
  }

  private async getAddressPrefix(req: Request, res: Response) {
    try {
      const blockHash = await bitcoinApi.$getAddressPrefix(req.params.prefix);
      res.send(blockHash);
    } catch (e) {
      handleError(req, res, 500, e instanceof Error ? e.message : e);
    }
  }

  private async getRecentMempoolTransactions(req: Request, res: Response) {
    const latestTransactions = Object.entries(mempool.getMempool())
      .sort((a, b) => (b[1].firstSeen || 0) - (a[1].firstSeen || 0))
      .slice(0, 10).map((tx) => Common.stripTransaction(tx[1]));

    res.json(latestTransactions);
  }

  private async getMempool(req: Request, res: Response) {
    const info = mempool.getMempoolInfo();
    res.json({
      count: info.size,
      vsize: info.bytes,
      total_fee: info.total_fee * 1e8,
      fee_histogram: []
    });
  }

  private async getMempoolTxIds(req: Request, res: Response) {
    try {
      const rawMempool = await bitcoinApi.$getRawMempool();
      res.send(rawMempool);
    } catch (e) {
      handleError(req, res, 500, e instanceof Error ? e.message : e);
    }
  }

  private getBlockTipHeight(req: Request, res: Response) {
    try {
      const result = blocks.getCurrentBlockHeight();
      if (!result) {
        handleError(req, res, 503, `Service Temporarily Unavailable`);
        return;
      }
      res.setHeader('content-type', 'text/plain');
      res.send(result.toString());
    } catch (e) {
      handleError(req, res, 500, e instanceof Error ? e.message : e);
    }
  }

  private async getBlockTipHash(req: Request, res: Response) {
    try {
      const result = await bitcoinApi.$getBlockHashTip();
      res.setHeader('content-type', 'text/plain');
      res.send(result);
    } catch (e) {
      handleError(req, res, 500, e instanceof Error ? e.message : e);
    }
  }

  private async getRawBlock(req: Request, res: Response) {
    try {
      const result = await bitcoinApi.$getRawBlock(req.params.hash);
      res.setHeader('content-type', 'application/octet-stream');
      res.send(result);
    } catch (e) {
      handleError(req, res, 500, e instanceof Error ? e.message : e);
    }
  }

  private async getTxIdsForBlock(req: Request, res: Response) {
    try {
      const result = await bitcoinApi.$getTxIdsForBlock(req.params.hash);
      res.json(result);
    } catch (e) {
      handleError(req, res, 500, e instanceof Error ? e.message : e);
    }
  }

  private async validateAddress(req: Request, res: Response) {
    try {
      const result = await bitcoinClient.validateAddress(req.params.address);
      res.json(result);
    } catch (e) {
      handleError(req, res, 500, e instanceof Error ? e.message : e);
    }
  }

  private async getRbfHistory(req: Request, res: Response) {
    try {
      const replacements = rbfCache.getRbfTree(req.params.txId) || null;
      const replaces = rbfCache.getReplaces(req.params.txId) || null;
      res.json({
        replacements,
        replaces
      });
    } catch (e) {
      handleError(req, res, 500, e instanceof Error ? e.message : e);
    }
  }

  private async getRbfReplacements(req: Request, res: Response) {
    try {
      const result = rbfCache.getRbfTrees(false);
      res.json(result);
    } catch (e) {
      handleError(req, res, 500, e instanceof Error ? e.message : e);
    }
  }

  private async getFullRbfReplacements(req: Request, res: Response) {
    try {
      const result = rbfCache.getRbfTrees(true);
      res.json(result);
    } catch (e) {
      handleError(req, res, 500, e instanceof Error ? e.message : e);
    }
  }

  private async getCachedTx(req: Request, res: Response) {
    try {
      const result = rbfCache.getTx(req.params.txId);
      if (result) {
        res.json(result);
      } else {
        res.status(204).send();
      }
    } catch (e) {
      handleError(req, res, 500, e instanceof Error ? e.message : e);
    }
  }

  private async getTransactionOutspends(req: Request, res: Response) {
    try {
      const result = await bitcoinApi.$getOutspends(req.params.txId);
      res.json(result);
    } catch (e) {
      handleError(req, res, 500, e instanceof Error ? e.message : e);
    }
  }

  private getDifficultyChange(req: Request, res: Response) {
    try {
      const da = difficultyAdjustment.getDifficultyAdjustment();
      if (da) {
        res.json(da);
      } else {
        handleError(req, res, 503, `Service Temporarily Unavailable`);
      }
    } catch (e) {
      handleError(req, res, 500, e instanceof Error ? e.message : e);
    }
  }

  private async $postTransaction(req: Request, res: Response) {
    res.setHeader('content-type', 'text/plain');
    try {
      const rawTx = Common.getTransactionFromRequest(req, false);
      const txIdResult = await bitcoinApi.$sendRawTransaction(rawTx);
      res.send(txIdResult);
    } catch (e: any) {
      handleError(req, res, 400, e.message && e.code ? 'sendrawtransaction RPC error: ' + JSON.stringify({ code: e.code, message: e.message })
        : (e.message || 'Error'));
    }
  }

  private async $postTransactionForm(req: Request, res: Response) {
    res.setHeader('content-type', 'text/plain');
    try {
      const txHex = Common.getTransactionFromRequest(req, true);
      const txIdResult = await bitcoinClient.sendRawTransaction(txHex);
      res.send(txIdResult);
    } catch (e: any) {
      handleError(req, res, 400, e.message && e.code ? 'sendrawtransaction RPC error: ' + JSON.stringify({ code: e.code, message: e.message })
        : (e.message || 'Error'));
    }
  }

  private async $testTransactions(req: Request, res: Response) {
    try {
      const rawTxs = Common.getTransactionsFromRequest(req);
      const maxfeerate = parseFloat(req.query.maxfeerate as string);
      const result = await bitcoinApi.$testMempoolAccept(rawTxs, maxfeerate);
      res.send(result);
    } catch (e: any) {
      handleError(req, res, 400, e.message && e.code ? 'testmempoolaccept RPC error: ' + JSON.stringify({ code: e.code, message: e.message })
        : (e.message || 'Error'));
    }
  }

  private async $submitPackage(req: Request, res: Response) {
    try {
      const rawTxs = Common.getTransactionsFromRequest(req);
      const maxfeerate = parseFloat(req.query.maxfeerate as string);
      const maxburnamount = parseFloat(req.query.maxburnamount as string);
      const result = await bitcoinClient.submitPackage(rawTxs, maxfeerate ?? undefined, maxburnamount ?? undefined);
      res.send(result);
    } catch (e: any) {
      handleError(req, res, 400, e.message && e.code ? 'submitpackage RPC error: ' + JSON.stringify({ code: e.code, message: e.message })
        : (e.message || 'Error'));
    }
  }

}

export default new BitcoinRoutes();<|MERGE_RESOLUTION|>--- conflicted
+++ resolved
@@ -20,11 +20,8 @@
 import transactionRepository from '../../repositories/TransactionRepository';
 import rbfCache from '../rbf-cache';
 import { calculateMempoolTxCpfp } from '../cpfp';
-<<<<<<< HEAD
+import { handleError } from '../../utils/api';
 import BlocksRepository from '../../repositories/BlocksRepository';
-=======
-import { handleError } from '../../utils/api';
->>>>>>> c0ef01d4
 
 class BitcoinRoutes {
   public initRoutes(app: Application) {
